import React, { useState, useEffect } from 'react';
import { Tab } from '@headlessui/react';
import { 
  ArrowLeft, 
  Calendar, 
  User, 
  Tag, 
  FileText, 
  Clock, 
  TrendingUp, 
  BarChart3,
  Building2,
  Plus,
  Download,
  Eye,
  GitBranch,
  AlertCircle,
  CheckCircle,
  RefreshCw,
  Minus,
  ChevronDown,
  ChevronRight,
  Info,
  Upload,
  Trash2,
  X
} from 'lucide-react';
import { Menu } from '@headlessui/react';
import { format, isValid } from 'date-fns';
import clsx from 'clsx';
import { ContractProject } from '../types';
import ContractSummaryTab from './summary/ContractSummaryTab';
import { useDocumentMerging } from '../hooks/useDocumentMerging';
import { useDocuments } from '../hooks/useDocuments';
import { useProjects } from '../hooks/useProjects';
import toast from 'react-hot-toast';

interface ContractProjectDetailTabbedProps {
  project: ContractProject;
  onBack: () => void;
  onAddDocument?: () => void;
}

// Helper function to safely format dates
const safeFormatDate = (dateString: string, formatString: string = 'MMMM dd, yyyy'): string => {
  if (!dateString) return 'Not available';
  
  const date = new Date(dateString);
  if (!isValid(date)) return 'Invalid date';
  
  return format(date, formatString);
};

// Helper function to format file sizes
const formatFileSize = (bytes: number): string => {
  if (bytes === 0) return '0 Bytes';
  const k = 1024;
  const sizes = ['Bytes', 'KB', 'MB', 'GB'];
  const i = Math.floor(Math.log(bytes) / Math.log(k));
  return parseFloat((bytes / Math.pow(k, i)).toFixed(1)) + ' ' + sizes[i];
};

// Helper function to render GitHub-style diff
const renderGitHubStyleDiff = (oldText: string, newText: string) => {
  if (!oldText && !newText) return null;
  
  const oldLines = oldText ? oldText.split('\n') : [];
  const newLines = newText ? newText.split('\n') : [];
  
  return (
    <div className="bg-gray-50 rounded-lg border border-gray-200 overflow-hidden">
      <div className="bg-gray-100 px-3 py-2 border-b border-gray-200">
        <span className="text-xs font-mono text-gray-600">Diff</span>
      </div>
      <div className="max-h-64 overflow-y-auto">
        {/* Removed lines */}
        {oldLines.map((line, index) => (
          <div key={`old-${index}`} className="flex">
            <div className="w-8 bg-red-100 text-red-600 text-xs font-mono text-center py-1 border-r border-red-200">
              -
            </div>
            <div className="flex-1 bg-red-50 px-3 py-1 text-sm font-mono text-red-800 border-r border-red-200">
              {line || ' '}
            </div>
          </div>
        ))}
        {/* Added lines */}
        {newLines.map((line, index) => (
          <div key={`new-${index}`} className="flex">
            <div className="w-8 bg-green-100 text-green-600 text-xs font-mono text-center py-1 border-r border-green-200">
              +
            </div>
            <div className="flex-1 bg-green-50 px-3 py-1 text-sm font-mono text-green-800">
              {line || ' '}
            </div>
          </div>
        ))}
      </div>
    </div>
  );
};

const ContractProjectDetailTabbed: React.FC<ContractProjectDetailTabbedProps> = ({ 
  project, 
  onBack, 
  onAddDocument 
}) => {
  const [expandedSections, setExpandedSections] = useState<Set<string>>(new Set());
  const [showDeleteConfirm, setShowDeleteConfirm] = useState(false);
  const [isDeleting, setIsDeleting] = useState(false);
  const [expandedDiffs, setExpandedDiffs] = useState<Set<string>>(new Set());
  const [documentToDelete, setDocumentToDelete] = useState<string | null>(null);
  const [deletingDocuments, setDeletingDocuments] = useState<Set<string>>(new Set());
  
  // Document text viewer state
  const [showDocumentText, setShowDocumentText] = useState(false);
  const [selectedDocumentText, setSelectedDocumentText] = useState<{
    name: string;
    text: string | null;
    extractionStatus: string;
    extractionError?: string | null;
  } | null>(null);

<<<<<<< HEAD
  const { documents, deleteDocument, refetch: refetchDocuments } = useDocuments(project.id);
  const { deleteProject, refetch: refetchProjects } = useProjects();
=======
  const { documents, refetch: refetchDocuments } = useDocuments(project.id);
  const { deleteProject } = useProjects();
>>>>>>> 71e66504
  const {
    mergeResult,
    isMerging,
    loadMergeResultFromDatabase,
    refreshMergeResult,
    downloadFinalContract
  } = useDocumentMerging();

  // Load merge result when component mounts
  useEffect(() => {
    const loadExistingResult = async () => {
      try {
        await loadMergeResultFromDatabase(project.id);
      } catch (error) {
        console.error('Failed to load existing merge result:', error);
      }
    };

    loadExistingResult();
  }, [project.id, loadMergeResultFromDatabase]);

  // Watch for document changes and refresh merge result
  useEffect(() => {
    const handleDocumentChange = async () => {
      if (documents.length > 0) {
        console.log('📄 Documents changed, checking if merge result needs refresh...');
        
        // Check if we have a merge result and if the document count matches
        if (mergeResult && mergeResult.document_incorporation_log) {
          const mergeDocumentCount = mergeResult.document_incorporation_log.length;
          const currentDocumentCount = documents.length;
          
          if (currentDocumentCount !== mergeDocumentCount) {
            console.log(`🔄 Document count mismatch (current: ${currentDocumentCount}, merge: ${mergeDocumentCount}), refreshing merge result...`);
            try {
              await refreshMergeResult(project.id);
              toast.success('Contract analysis updated with new documents');
            } catch (error) {
              console.error('Failed to refresh merge result:', error);
              toast.error('Failed to update contract analysis');
            }
          }
        } else if (!mergeResult && documents.length > 0) {
          // No merge result but we have documents, try to load or create one
          console.log('🔄 No merge result found but documents exist, attempting to create merge result...');
          try {
            await refreshMergeResult(project.id);
            toast.success('Contract analysis generated for existing documents');
          } catch (error) {
            console.error('Failed to create merge result:', error);
          }
        }
      }
    };

    // Debounce the document change handler to avoid excessive API calls
    const timeoutId = setTimeout(handleDocumentChange, 1000);
    return () => clearTimeout(timeoutId);
  }, [documents.length, mergeResult, project.id, refreshMergeResult]);

  const toggleSection = (sectionId: string) => {
    const newExpanded = new Set(expandedSections);
    if (newExpanded.has(sectionId)) {
      newExpanded.delete(sectionId);
    } else {
      newExpanded.add(sectionId);
    }
    setExpandedSections(newExpanded);
  };

  const toggleDiff = (diffId: string) => {
    const newExpanded = new Set(expandedDiffs);
    if (newExpanded.has(diffId)) {
      newExpanded.delete(diffId);
    } else {
      newExpanded.add(diffId);
    }
    setExpandedDiffs(newExpanded);
  };

<<<<<<< HEAD
  const handleDeleteProject = async () => {
    try {
      setIsDeleting(true);
      await deleteProject(project.id);
      setShowDeleteConfirm(false);
      // Navigate back to projects list
      onBack();
    } catch (error) {
      console.error('Failed to delete project:', error);
    } finally {
      setIsDeleting(false);
    }
  };

  const handleDeleteDocument = async (documentId: string) => {
    try {
      setDeletingDocuments(prev => new Set(prev).add(documentId));
      await deleteDocument(documentId);
      setDocumentToDelete(null);
      
      // Refresh both documents and projects to update counts
      await Promise.all([
        refetchDocuments(),
        refetchProjects()
      ]);
      
      toast.success('Document deleted successfully');
    } catch (error) {
      console.error('Failed to delete document:', error);
      toast.error('Failed to delete document');
    } finally {
      setDeletingDocuments(prev => {
        const newSet = new Set(prev);
        newSet.delete(documentId);
        return newSet;
      });
    }
  };

  const handleViewDocumentText = (document: any) => {
    const dbDocument = documents.find(doc => doc.document_id === document.id);
    
    setSelectedDocumentText({
      name: document.name,
      text: dbDocument?.extracted_text || null,
      extractionStatus: dbDocument?.text_extraction_status || 'unknown',
      extractionError: dbDocument?.text_extraction_error || null
    });
    setShowDocumentText(true);
  };

=======
  const getRoleColor = (role: string) => {
    switch (role) {
      case 'amendment': return 'bg-blue-100 text-blue-800 border-blue-200';
      case 'ancillary': return 'bg-purple-100 text-purple-800 border-purple-200';
      default: return 'bg-gray-100 text-gray-800 border-gray-200';
    }
  };

>>>>>>> 71e66504
  // Use real data from OpenAI API if available, otherwise return empty/zero values
  const getRealOrMockStats = () => {
    if (mergeResult) {
      return {
        totalClauses: mergeResult.clause_change_log?.length || 0,
        amendmentsApplied: mergeResult.amendment_summaries?.length || 0,
        changesDetected: mergeResult.clause_change_log?.filter(change => 
          change.change_type === 'modified' || change.change_type === 'added'
        ).length || 0,
        lastProcessed: project.lastUpdated
      };
    }
    
    // Return empty values instead of mock data
    return {
      totalClauses: 0,
      amendmentsApplied: 0,
      changesDetected: 0,
      lastProcessed: project.lastUpdated
    };
  };

  const getRealOrMockChangeSummary = () => {
    if (mergeResult?.base_summary) {
      return mergeResult.base_summary;
    }
    
    // Return empty string instead of mock data
    return '';
  };

  const getRealOrMockTimeline = () => {
    if (mergeResult?.document_incorporation_log && mergeResult.document_incorporation_log.length > 0) {
      // Parse and sort the document incorporation log chronologically
      const timelineItems = mergeResult.document_incorporation_log.map((doc, index) => {
        // Parse the document incorporation log entry
        // Format: "filename (role, date)"
        const match = doc.match(/^(.+?)\s*\((.+?),\s*(.+?)\)$/);
        if (match) {
          const [, filename, role, dateStr] = match;
          const cleanDateStr = dateStr.trim();
          
          // Try to parse the date
          let parsedDate = new Date(cleanDateStr);
          
          // If the date is invalid, try different formats
          if (!isValid(parsedDate)) {
            // Try parsing as YYYY-MM-DD
            const isoMatch = cleanDateStr.match(/(\d{4})-(\d{2})-(\d{2})/);
            if (isoMatch) {
              parsedDate = new Date(cleanDateStr);
            } else {
              // Fallback to project creation date + index
              parsedDate = new Date(project.uploadDate);
              parsedDate.setDate(parsedDate.getDate() + index);
            }
          }
          
          return {
            id: `doc-${index}`,
            title: filename.trim(),
            date: parsedDate.toISOString(),
            type: role.trim().toLowerCase().includes('base') ? 'base' as const : 'amendment' as const,
            description: `${role.trim()} document processed`,
            sortDate: parsedDate.getTime() // Add sort key for reliable sorting
          };
        }
        
        // Fallback parsing
        const fallbackDate = new Date(project.uploadDate);
        fallbackDate.setDate(fallbackDate.getDate() + index);
        
        return {
          id: `doc-${index}`,
          title: doc,
          date: fallbackDate.toISOString(),
          type: index === 0 ? 'base' as const : 'amendment' as const,
          description: `Document ${index + 1}`,
          sortDate: fallbackDate.getTime()
        };
      });

      // Sort by date chronologically (earliest to latest, left to right)
      const sortedTimeline = timelineItems.sort((a, b) => a.sortDate - b.sortDate);
      
      console.log('📅 Timeline sorted chronologically:', sortedTimeline.map(item => ({
        title: item.title,
        date: item.date,
        type: item.type
      })));
      
      return sortedTimeline;
    }
    
    // Return empty array instead of mock data
    return [];
  };

  const getRealOrMockChangeAnalysis = () => {
    if (mergeResult?.clause_change_log && mergeResult.clause_change_log.length > 0) {
      return {
        summary: getRealOrMockChangeSummary(),
        sections: mergeResult.clause_change_log.map((change, index) => ({
          id: `change-${index}`,
          title: change.section,
          changeType: change.change_type as 'added' | 'modified' | 'deleted',
          description: change.summary,
          details: [
            ...(change.old_text ? [{ type: 'deleted' as const, text: change.old_text }] : []),
            ...(change.new_text ? [{ type: 'added' as const, text: change.new_text }] : [])
          ]
        }))
      };
    }
    
    // Return empty data instead of mock data
    return {
      summary: '',
      sections: []
    };
  };

  const getRealOrMockFinalContract = () => {
    if (mergeResult?.final_contract) {
      return mergeResult.final_contract;
    }
    
    // Return empty string instead of mock data
    return '';
  };

  // Get the actual data (real or empty)
  const stats = getRealOrMockStats();
  const changeSummary = getRealOrMockChangeSummary();
  const timeline = getRealOrMockTimeline();
  const finalContract = getRealOrMockFinalContract();
  const changeAnalysis = getRealOrMockChangeAnalysis();

  const getChangeTypeColor = (type: 'added' | 'modified' | 'deleted') => {
    switch (type) {
      case 'added': return 'text-green-700 bg-green-50 border-green-200';
      case 'modified': return 'text-blue-700 bg-blue-50 border-blue-200';
      case 'deleted': return 'text-red-700 bg-red-50 border-red-200';
    }
  };

  const getChangeTypeIcon = (type: 'added' | 'modified' | 'deleted') => {
    switch (type) {
      case 'added': return <Plus className="w-4 h-4" />;
      case 'modified': return <RefreshCw className="w-4 h-4" />;
      case 'deleted': return <Minus className="w-4 h-4" />;
    }
  };

  const getStatusColor = (status: string) => {
    switch (status) {
      case 'complete': return 'status-complete';
      case 'processing': return 'status-processing';
      case 'error': return 'status-error';
      default: return 'status-pending';
    }
  };

  const handleProcessDocuments = async () => {
    try {
      await refreshMergeResult(project.id);
      toast.success('Documents processed successfully');
    } catch (error) {
      console.error('Failed to process documents:', error);
      toast.error('Failed to process documents');
    }
  };

  // Handle download with format selection
  const handleDownloadContract = (format: 'txt' | 'pdf' | 'docx') => {
    downloadFinalContract(`${project.name}-merged`, format);
  };

  const tabs = [
    { name: '📋 Summary', id: 'summary' },
    { name: '📊 Change Log', id: 'changelog' },
    { name: '📄 Source Documents', id: 'documents' },
    { name: '📘 Final Contract', id: 'contract' }
  ];

  // Component for "No Data" message
  const NoDataMessage: React.FC<{ 
    title: string; 
    description: string; 
    icon: React.ReactNode;
    showProcessButton?: boolean;
  }> = ({ title, description, icon, showProcessButton = true }) => (
    <div className="text-center py-12">
      <div className="w-16 h-16 bg-gray-100 rounded-full flex items-center justify-center mx-auto mb-4">
        {icon}
      </div>
      <h3 className="text-lg font-semibold text-gray-900 mb-2">{title}</h3>
      <p className="text-gray-600 mb-6 max-w-md mx-auto">{description}</p>
      {showProcessButton && documents.length > 0 && (
        <button
          onClick={handleProcessDocuments}
          disabled={isMerging}
          className="inline-flex items-center space-x-2 px-6 py-3 bg-blue-600 text-white rounded-lg hover:bg-blue-700 transition-colors font-medium disabled:opacity-50"
        >
          {isMerging ? (
            <RefreshCw className="w-5 h-5 animate-spin" />
          ) : (
            <BarChart3 className="w-5 h-5" />
          )}
          <span>{isMerging ? 'Processing Documents...' : 'Process Documents with AI'}</span>
        </button>
      )}
      {documents.length === 0 && onAddDocument && (
        <button
          onClick={onAddDocument}
          className="inline-flex items-center space-x-2 px-6 py-3 bg-green-600 text-white rounded-lg hover:bg-green-700 transition-colors font-medium"
        >
          <Upload className="w-5 h-5" />
          <span>Upload Documents First</span>
        </button>
      )}
    </div>
  );

  // Generate documents data from real database documents with proper file size formatting
  const generateDocumentsData = () => {
    return documents.map(doc => ({
      id: doc.document_id,
      name: doc.name,
      uploadDate: doc.creation_date,
      type: doc.mime_type.includes('pdf') ? 'PDF' : 'DOCX',
      size: formatFileSize(doc.file_size), // Use the formatFileSize function
      status: doc.upload_status as 'complete' | 'processing' | 'error'
    }));
  };

  const documentsData = generateDocumentsData();

  // Filter amendment summaries to exclude base documents and sort chronologically
  const getFilteredAndSortedAmendmentSummaries = () => {
    if (!mergeResult?.amendment_summaries || !mergeResult?.document_incorporation_log) return [];
    
    // Only show amendments and ancillary documents, exclude base documents
    const filteredAmendments = mergeResult.amendment_summaries.filter(amendment => 
      amendment.role === 'amendment' || amendment.role === 'ancillary'
    );

    // Create a map of document names to their chronological order
    const documentOrderMap = new Map<string, number>();
    mergeResult.document_incorporation_log.forEach((doc, index) => {
      // Parse the document incorporation log entry
      // Format: "filename (role, date)"
      const match = doc.match(/^(.+?)\s*\((.+?),\s*(.+?)\)$/);
      if (match) {
        const [, filename, role, dateStr] = match;
        const cleanFilename = filename.trim();
        const cleanDateStr = dateStr.trim();
        
        // Try to parse the date for sorting
        let parsedDate = new Date(cleanDateStr);
        
        // If the date is invalid, try different formats
        if (!isValid(parsedDate)) {
          // Try parsing as YYYY-MM-DD
          const isoMatch = cleanDateStr.match(/(\d{4})-(\d{2})-(\d{2})/);
          if (isoMatch) {
            parsedDate = new Date(cleanDateStr);
          } else {
            // Fallback to index-based ordering
            parsedDate = new Date(Date.now() + index * 24 * 60 * 60 * 1000);
          }
        }
        
        documentOrderMap.set(cleanFilename, parsedDate.getTime());
      }
    });

    // Sort the filtered amendments by their chronological order
    const sortedAmendments = filteredAmendments.sort((a, b) => {
      const orderA = documentOrderMap.get(a.document) || 0;
      const orderB = documentOrderMap.get(b.document) || 0;
      return orderA - orderB;
    });

    console.log('📅 Amendment summaries sorted chronologically:', sortedAmendments.map(amendment => ({
      document: amendment.document,
      role: amendment.role,
      order: documentOrderMap.get(amendment.document)
    })));

    return sortedAmendments;
  };

  const filteredAndSortedAmendmentSummaries = getFilteredAndSortedAmendmentSummaries();

  return (
    <div className="p-8 space-y-8 bg-gray-50 min-h-screen">
      {/* Header */}
      <div className="flex items-start justify-between">
        <div className="flex items-start space-x-4">
          <button
            onClick={onBack}
            className="p-2 hover:bg-gray-100 rounded-lg transition-colors"
          >
            <ArrowLeft className="w-5 h-5 text-gray-600" />
          </button>
          <div>
            <div className="flex items-center space-x-3 mb-2">
              <h1 className="text-2xl font-bold text-gray-900 legal-heading">{project.name}</h1>
              <span className="inline-flex items-center px-3 py-1 rounded-full text-sm font-medium bg-green-100 text-green-800 border border-green-200">
                <CheckCircle className="w-4 h-4 mr-1" />
                Complete
              </span>
            </div>
            <div className="flex items-center space-x-6 text-sm text-gray-600 mb-3">
              <div className="flex items-center space-x-2">
                <User className="w-4 h-4" />
                <span className="font-medium">{project.client}</span>
              </div>
              <div className="flex items-center space-x-2">
                <FileText className="w-4 h-4" />
                <span className="font-medium">{project.documentCount} Document{project.documentCount !== 1 ? 's' : ''}</span>
              </div>
              <div className="flex items-center space-x-2">
                <Calendar className="w-4 h-4" />
                <span className="font-medium">Created {safeFormatDate(project.uploadDate, 'MMM dd, yyyy')}</span>
              </div>
            </div>
            <div className="flex items-center space-x-2">
              {project.tags.map((tag) => (
                <span
                  key={tag}
                  className="inline-flex items-center px-2 py-1 rounded-full text-xs font-medium bg-primary-100 text-primary-800 border border-primary-200"
                >
                  <Tag className="w-3 h-3 mr-1" />
                  {tag}
                </span>
              ))}
            </div>
          </div>
        </div>
        
        <div className="flex items-center space-x-3">
          {/* Add Document Button */}
          {onAddDocument && (
            <button 
              onClick={onAddDocument}
              className="flex items-center space-x-2 px-4 py-2 bg-green-600 text-white rounded-lg hover:bg-green-700 transition-colors font-medium"
            >
              <Plus className="w-4 h-4" />
              <span>Add Document</span>
            </button>
          )}

          {/* Process Documents Button */}
          {documents.length > 0 && (
            <button 
              onClick={handleProcessDocuments}
              disabled={isMerging}
              className="flex items-center space-x-2 px-4 py-2 bg-blue-600 text-white rounded-lg hover:bg-blue-700 transition-colors font-medium disabled:opacity-50"
            >
              {isMerging ? (
                <RefreshCw className="w-4 h-4 animate-spin" />
              ) : (
                <BarChart3 className="w-4 h-4" />
              )}
              <span>{isMerging ? 'Processing...' : 'Refresh Analysis'}</span>
            </button>
          )}

          {/* Delete Project Button */}
          <button
            onClick={() => setShowDeleteConfirm(true)}
            disabled={isDeleting}
            className="p-2 text-gray-400 hover:text-red-600 rounded-lg hover:bg-red-50 transition-colors disabled:opacity-50"
            title="Delete project"
          >
            <Trash2 className="w-5 h-5" />
          </button>
        </div>
      </div>

      {/* Tabbed Interface */}
      <Tab.Group>
        <div className="sticky top-0 bg-white z-10 border-b border-gray-200 mb-8 rounded-t-xl">
          <Tab.List className="flex space-x-8 px-6">
            {tabs.map((tab) => (
              <Tab
                key={tab.id}
                className={({ selected }) =>
                  clsx(
                    'py-4 px-1 border-b-2 font-semibold text-sm transition-colors focus:outline-none',
                    selected
                      ? 'border-primary-500 text-primary-600'
                      : 'border-transparent text-gray-500 hover:text-gray-700 hover:border-gray-300'
                  )
                }
              >
                {tab.name}
              </Tab>
            ))}
          </Tab.List>
        </div>

        <Tab.Panels>
          {/* 📋 Summary Tab */}
          <Tab.Panel>
            {!mergeResult ? (
              <NoDataMessage
                title="No AI Analysis Available"
                description="Upload documents and run AI analysis to see a comprehensive contract summary with extracted parties, dates, and key terms."
                icon={<FileText className="w-8 h-8 text-gray-400" />}
              />
            ) : (
              <ContractSummaryTab
                project={project}
                stats={stats}
                changeSummary={changeSummary}
                timeline={timeline}
                mergeResult={mergeResult}
              />
            )}
          </Tab.Panel>

          {/* 📊 Change Log Tab */}
          <Tab.Panel className="space-y-6">
            <div className="card p-6">
              {/* Header with subtitle */}
              <div className="mb-6">
                <h2 className="text-xl font-bold text-gray-900 legal-heading mb-2">Change Log</h2>
                <p className="text-sm text-gray-600 font-medium">Detailed contract changes and clause-level analysis</p>
              </div>

              {!mergeResult || (!mergeResult.clause_change_log?.length && !filteredAndSortedAmendmentSummaries.length) ? (
                <NoDataMessage
                  title="No Clause Changes Detected"
                  description="Run AI analysis on your uploaded documents to detect and analyze clause-level changes, additions, and deletions."
                  icon={<AlertCircle className="w-8 h-8 text-gray-400" />}
                />
              ) : (
                <div className="space-y-6">
                  {/* AI-Generated Change Summary */}
                  {changeSummary && (
                    <div className="bg-blue-50 rounded-lg p-4">
                      <h3 className="text-sm font-medium text-blue-900 mb-2">AI-Generated Summary</h3>
                      <p className="text-sm text-blue-800 leading-relaxed">{changeSummary}</p>
                    </div>
                  )}

                  {/* Nested Tab Group for By Document / By Section */}
                  <Tab.Group>
                    <Tab.List className="flex space-x-1 rounded-xl bg-gray-100 p-1">
                      <Tab
                        className={({ selected }) =>
                          clsx(
                            'w-full rounded-lg py-2.5 text-sm font-medium leading-5 transition-all',
                            'ring-white ring-opacity-60 ring-offset-2 ring-offset-blue-400 focus:outline-none focus:ring-2',
                            selected
                              ? 'bg-white text-blue-700 shadow'
                              : 'text-gray-600 hover:bg-white/[0.12] hover:text-gray-800'
                          )
                        }
                      >
                        By Document
                      </Tab>
                      <Tab
                        className={({ selected }) =>
                          clsx(
                            'w-full rounded-lg py-2.5 text-sm font-medium leading-5 transition-all',
                            'ring-white ring-opacity-60 ring-offset-2 ring-offset-blue-400 focus:outline-none focus:ring-2',
                            selected
                              ? 'bg-white text-blue-700 shadow'
                              : 'text-gray-600 hover:bg-white/[0.12] hover:text-gray-800'
                          )
                        }
                      >
                        By Section
                      </Tab>
                    </Tab.List>

                    <Tab.Panels className="mt-6">
                      {/* By Document View - Only show amendments and ancillary documents in chronological order */}
                      <Tab.Panel className="space-y-4">
                        <h3 className="text-base font-semibold text-gray-900">Changes by Document (Chronological Order)</h3>
                        
                        {filteredAndSortedAmendmentSummaries.length > 0 ? (
                          filteredAndSortedAmendmentSummaries.map((amendment, index) => (
                            <div key={index} className="border border-gray-200 rounded-lg">
                              <button
                                onClick={() => toggleSection(`amendment-${index}`)}
                                className="w-full flex items-center justify-between p-4 text-left hover:bg-gray-50 transition-colors"
                              >
                                <div className="flex items-center space-x-3">
                                  <span className={`inline-flex items-center px-2 py-1 rounded-full text-xs font-medium border ${getRoleColor(amendment.role)}`}>
                                    {amendment.role}
                                  </span>
                                  <span className="font-medium text-gray-900">{amendment.document}</span>
                                  <span className="text-sm text-gray-500">
                                    ({amendment.changes.length} change{amendment.changes.length !== 1 ? 's' : ''})
                                  </span>
                                </div>
                                {expandedSections.has(`amendment-${index}`) ? 
                                  <ChevronDown className="w-4 h-4 text-gray-500" /> : 
                                  <ChevronRight className="w-4 h-4 text-gray-500" />
                                }
                              </button>
                              
                              {expandedSections.has(`amendment-${index}`) && (
                                <div className="px-4 pb-4 border-t border-gray-100">
                                  <div className="space-y-2 mt-3">
                                    {amendment.changes.map((change, changeIndex) => (
                                      <div key={changeIndex} className="p-3 rounded-lg bg-gray-50 border border-gray-200">
                                        <span className="text-sm text-gray-700">{change}</span>
                                      </div>
                                    ))}
                                  </div>
                                </div>
                              )}
                            </div>
                          ))
                        ) : (
                          <div className="text-center py-8 text-gray-500">
                            <AlertCircle className="w-8 h-8 text-gray-400 mx-auto mb-2" />
                            <p className="text-sm">No amendments or ancillary documents found</p>
                            <p className="text-xs text-gray-400 mt-1">Only documents that modify the base contract are shown here</p>
                          </div>
                        )}
                      </Tab.Panel>

                      {/* By Section View */}
                      <Tab.Panel className="space-y-4">
                        <h3 className="text-base font-semibold text-gray-900">Changes by Section</h3>
                        
                        {mergeResult.clause_change_log?.map((change, index) => (
                          <div key={index} className="border border-gray-200 rounded-lg">
                            <button
                              onClick={() => toggleSection(`change-${index}`)}
                              className="w-full flex items-center justify-between p-4 text-left hover:bg-gray-50 transition-colors"
                            >
                              <div className="flex items-center space-x-3">
                                <span className={`inline-flex items-center px-2 py-1 rounded-full text-xs font-medium border ${getChangeTypeColor(change.change_type)}`}>
                                  {getChangeTypeIcon(change.change_type)}
                                  <span className="ml-1 capitalize">{change.change_type}</span>
                                </span>
                                <span className="font-medium text-gray-900">{change.section}</span>
                              </div>
                              {expandedSections.has(`change-${index}`) ? 
                                <ChevronDown className="w-4 h-4 text-gray-500" /> : 
                                <ChevronRight className="w-4 h-4 text-gray-500" />
                              }
                            </button>
                            
                            {expandedSections.has(`change-${index}`) && (
                              <div className="px-4 pb-4 border-t border-gray-100">
                                <p className="text-sm text-gray-600 mb-3">{change.summary}</p>
                                
                                {change.old_text && change.new_text && change.old_text !== change.new_text && (
                                  <div className="space-y-3">
                                    <button
                                      onClick={() => toggleDiff(`diff-${index}`)}
                                      className="flex items-center space-x-2 text-sm text-blue-600 hover:text-blue-700 font-medium"
                                    >
                                      {expandedDiffs.has(`diff-${index}`) ? 
                                        <ChevronDown className="w-4 h-4" /> : 
                                        <ChevronRight className="w-4 h-4" />
                                      }
                                      <span>View diff</span>
                                    </button>
                                    
                                    {expandedDiffs.has(`diff-${index}`) && (
                                      <div className="mt-3">
                                        {renderGitHubStyleDiff(change.old_text, change.new_text)}
                                      </div>
                                    )}
                                  </div>
                                )}
                              </div>
                            )}
                          </div>
                        ))}
                      </Tab.Panel>
                    </Tab.Panels>
                  </Tab.Group>
                </div>
              )}
            </div>
          </Tab.Panel>

          {/* 📄 Source Documents Tab */}
          <Tab.Panel className="space-y-6">
            <div className="card p-6">
              <div className="flex items-center justify-between mb-6">
                <h2 className="text-xl font-bold text-gray-900 flex items-center space-x-2 legal-heading">
                  <FileText className="w-5 h-5 text-gray-600" />
                  <span>Source Documents ({project.documentCount} files)</span>
                </h2>
                <div className="flex space-x-3">
                  {onAddDocument && (
                    <button 
                      onClick={onAddDocument}
                      className="btn-primary"
                    >
                      <Plus className="w-4 h-4 mr-2" />
                      Add Document
                    </button>
                  )}
                  {documents.length > 0 && (
                    <button 
                      onClick={handleProcessDocuments}
                      disabled={isMerging}
                      className="btn-secondary"
                    >
                      <RefreshCw className="w-4 h-4 mr-2" />
                      Reprocess Documents
                    </button>
                  )}
                </div>
              </div>

              {documents.length === 0 ? (
                <NoDataMessage
                  title="No Documents Uploaded"
                  description="Upload your contract documents to begin analysis and see detailed document information."
                  icon={<FileText className="w-8 h-8 text-gray-400" />}
                  showProcessButton={false}
                />
              ) : (
                <div className="overflow-x-auto">
                  <table className="w-full">
                    <thead className="bg-gray-50 border-b border-gray-200">
                      <tr>
                        <th className="px-6 py-4 text-left text-xs font-bold text-gray-600 uppercase tracking-wider">Name</th>
                        <th className="px-6 py-4 text-left text-xs font-bold text-gray-600 uppercase tracking-wider">Upload Date</th>
                        <th className="px-6 py-4 text-left text-xs font-bold text-gray-600 uppercase tracking-wider">Type</th>
                        <th className="px-6 py-4 text-left text-xs font-bold text-gray-600 uppercase tracking-wider">Size</th>
                        <th className="px-6 py-4 text-left text-xs font-bold text-gray-600 uppercase tracking-wider">Actions</th>
                      </tr>
                    </thead>
                    <tbody className="divide-y divide-gray-200">
                      {documentsData.map((doc) => (
                        <tr key={doc.id} className="hover:bg-gray-50 transition-colors">
                          <td className="px-6 py-4">
                            <div className="flex items-center space-x-3">
                              <FileText className="w-5 h-5 text-gray-400" />
                              <span className="text-sm font-semibold text-gray-900 truncate max-w-xs">
                                {doc.name}
                              </span>
                            </div>
                          </td>
                          <td className="px-6 py-4 text-sm text-gray-600 font-medium">
                            {safeFormatDate(doc.uploadDate)}
                          </td>
                          <td className="px-6 py-4">
                            <span className="inline-flex items-center px-2 py-1 rounded-full text-xs font-semibold bg-gray-100 text-gray-800">
                              {doc.type}
                            </span>
                          </td>
                          <td className="px-6 py-4 text-sm text-gray-600 font-medium">{doc.size}</td>
                          <td className="px-6 py-4">
                            <div className="flex items-center space-x-3">
                              <button 
                                onClick={() => handleViewDocumentText(doc)}
                                className="text-primary-600 hover:text-primary-700 transition-colors" 
                                title="View extracted text"
                              >
                                <Eye className="w-4 h-4" />
                              </button>
                              <button 
                                onClick={() => setDocumentToDelete(doc.id)}
                                disabled={deletingDocuments.has(doc.id)}
                                className="text-error-600 hover:text-error-700 transition-colors disabled:opacity-50" 
                                title="Delete"
                              >
                                <Trash2 className="w-4 h-4" />
                              </button>
                            </div>
                          </td>
                        </tr>
                      ))}
                    </tbody>
                  </table>
                </div>
              )}
            </div>
          </Tab.Panel>

          {/* 📘 Final Contract Tab */}
          <Tab.Panel className="space-y-6">
            <div className="card p-6">
              <div className="flex items-center justify-between mb-6">
                <h2 className="text-xl font-bold text-gray-900 flex items-center space-x-2 legal-heading">
                  <CheckCircle className="w-5 h-5 text-success-600" />
                  <span>Final Merged Contract</span>
                </h2>
                
                <div className="flex items-center space-x-3">
                  {/* Single Download Button with Dropdown Menu */}
                  <Menu as="div" className="relative">
                    <Menu.Button className="flex items-center space-x-2 px-4 py-2 bg-green-600 text-white rounded-lg hover:bg-green-700 transition-colors text-sm font-medium">
                      <Download className="w-4 h-4" />
                      <span>Download Merged Contract</span>
                      <ChevronDown className="w-4 h-4" />
                    </Menu.Button>
                    
                    <Menu.Items className="absolute right-0 top-full mt-2 w-48 bg-white border border-gray-200 rounded-lg shadow-lg z-50 py-1">
                      <Menu.Item>
                        {({ active }) => (
                          <button
                            onClick={() => handleDownloadContract('pdf')}
                            className={`w-full flex items-center space-x-3 px-4 py-2 text-left text-sm transition-colors ${
                              active ? 'bg-gray-50 text-gray-900' : 'text-gray-700'
                            }`}
                          >
                            <FileText className="w-4 h-4" />
                            <span>Download as PDF</span>
                          </button>
                        )}
                      </Menu.Item>
                      <Menu.Item>
                        {({ active }) => (
                          <button
                            onClick={() => handleDownloadContract('docx')}
                            className={`w-full flex items-center space-x-3 px-4 py-2 text-left text-sm transition-colors ${
                              active ? 'bg-gray-50 text-gray-900' : 'text-gray-700'
                            }`}
                          >
                            <FileText className="w-4 h-4" />
                            <span>Download as DOCX</span>
                          </button>
                        )}
                      </Menu.Item>
                      <Menu.Item>
                        {({ active }) => (
                          <button
                            onClick={() => handleDownloadContract('txt')}
                            className={`w-full flex items-center space-x-3 px-4 py-2 text-left text-sm transition-colors ${
                              active ? 'bg-gray-50 text-gray-900' : 'text-gray-700'
                            }`}
                          >
                            <FileText className="w-4 h-4" />
                            <span>Download as TXT</span>
                          </button>
                        )}
                      </Menu.Item>
                    </Menu.Items>
                  </Menu>
                </div>
              </div>

              {!mergeResult || !finalContract ? (
                <NoDataMessage
                  title="No Final Contract Available"
                  description="Process your documents with AI to generate a unified final contract that merges all amendments and changes."
                  icon={<CheckCircle className="w-8 h-8 text-gray-400" />}
                />
              ) : (
                <>
                  {/* Disclaimer */}
                  <div className="bg-amber-50 border border-amber-200 rounded-lg p-4 mb-4 text-amber-800 text-sm">
                    <p className="font-medium mb-1">AI-Generated Output</p>
                    <p>This document is a product of AI analysis and compilation of source contracts. It serves as a tool for review and understanding, not as an official or executed legal instrument.</p>
                  </div>
                  
                  {/* Always show full contract */}
                  <div className="bg-gray-50 rounded-lg p-4 max-h-96 overflow-y-auto">
                    <pre className="text-sm text-gray-700 whitespace-pre-wrap font-mono leading-relaxed">
                      {finalContract}
                    </pre>
                  </div>

                  {/* Contract Metrics */}
                  <div className="grid grid-cols-1 md:grid-cols-3 gap-4 mt-6">
                    <div className="bg-primary-50 rounded-lg p-4 text-center">
                      <div className="flex items-center justify-center mb-2">
                        <FileText className="w-5 h-5 text-primary-600" />
                      </div>
                      <p className="text-2xl font-bold text-primary-900">{Math.ceil(finalContract.length / 2000)}</p>
                      <p className="text-xs text-primary-700 font-semibold">Est. Pages</p>
                    </div>
                    
                    <div className="bg-success-50 rounded-lg p-4 text-center">
                      <div className="flex items-center justify-center mb-2">
                        <CheckCircle className="w-5 h-5 text-success-600" />
                      </div>
                      <p className="text-2xl font-bold text-success-900">{stats.totalClauses}</p>
                      <p className="text-xs text-success-700 font-semibold">Clauses</p>
                    </div>
                    
                    <div className="bg-gray-50 rounded-lg p-4 text-center">
                      <div className="flex items-center justify-center mb-2">
                        <AlertCircle className="w-5 h-5 text-gray-600" />
                      </div>
                      <p className="text-2xl font-bold text-gray-900">{stats.amendmentsApplied}</p>
                      <p className="text-xs text-gray-700 font-semibold">Amendments</p>
                    </div>
                  </div>
                </>
              )}
            </div>
          </Tab.Panel>
        </Tab.Panels>
      </Tab.Group>

      {/* Document Text Viewer Modal */}
      {showDocumentText && selectedDocumentText && (
        <div className="fixed inset-0 bg-black bg-opacity-50 flex items-center justify-center z-50 p-4">
          <div className="bg-white rounded-xl w-full max-w-4xl max-h-[90vh] flex flex-col">
            {/* Modal Header */}
            <div className="flex items-center justify-between p-6 border-b border-gray-200">
              <div className="flex items-center space-x-3">
                <FileText className="w-6 h-6 text-blue-600" />
                <div>
                  <h3 className="text-lg font-semibold text-gray-900">Document Text</h3>
                  <p className="text-sm text-gray-600">{selectedDocumentText.name}</p>
                </div>
              </div>
              <button
                onClick={() => setShowDocumentText(false)}
                className="p-2 hover:bg-gray-100 rounded-lg transition-colors"
              >
                <X className="w-5 h-5 text-gray-500" />
              </button>
            </div>

            {/* Modal Content */}
            <div className="flex-1 overflow-hidden p-6">
              {selectedDocumentText.extractionStatus === 'complete' && selectedDocumentText.text ? (
                <div className="h-full">
                  <div className="mb-4 flex items-center justify-between">
                    <div className="flex items-center space-x-2 text-sm text-green-600">
                      <CheckCircle className="w-4 h-4" />
                      <span>Text extraction successful</span>
                    </div>
                    <div className="text-sm text-gray-500">
                      {selectedDocumentText.text.length.toLocaleString()} characters
                    </div>
                  </div>
                  <div className="bg-gray-50 rounded-lg p-4 h-full overflow-y-auto">
                    <pre className="text-sm text-gray-700 whitespace-pre-wrap font-mono leading-relaxed">
                      {selectedDocumentText.text}
                    </pre>
                  </div>
                </div>
              ) : selectedDocumentText.extractionStatus === 'failed' ? (
                <div className="flex flex-col items-center justify-center h-full text-center">
                  <AlertCircle className="w-12 h-12 text-red-400 mb-4" />
                  <h4 className="text-lg font-semibold text-gray-900 mb-2">Text Extraction Failed</h4>
                  <p className="text-gray-600 mb-4">
                    We could not extract text from this document.
                  </p>
                  {selectedDocumentText.extractionError && (
                    <div className="bg-red-50 border border-red-200 rounded-lg p-3 max-w-md">
                      <p className="text-sm text-red-700">
                        <strong>Error:</strong> {selectedDocumentText.extractionError}
                      </p>
                    </div>
                  )}
                </div>
              ) : selectedDocumentText.extractionStatus === 'pending' || selectedDocumentText.extractionStatus === 'processing' ? (
                <div className="flex flex-col items-center justify-center h-full text-center">
                  <RefreshCw className="w-12 h-12 text-blue-400 animate-spin mb-4" />
                  <h4 className="text-lg font-semibold text-gray-900 mb-2">Text Extraction In Progress</h4>
                  <p className="text-gray-600">
                    Please wait while we extract text from this document.
                  </p>
                </div>
              ) : (
                <div className="flex flex-col items-center justify-center h-full text-center">
                  <FileText className="w-12 h-12 text-gray-400 mb-4" />
                  <h4 className="text-lg font-semibold text-gray-900 mb-2">No Text Available</h4>
                  <p className="text-gray-600">
                    No extracted text is available for this document.
                  </p>
                </div>
              )}
            </div>

            {/* Modal Footer */}
            <div className="flex justify-end p-6 border-t border-gray-200">
              <button
                onClick={() => setShowDocumentText(false)}
                className="px-4 py-2 bg-gray-100 text-gray-700 rounded-lg hover:bg-gray-200 transition-colors"
              >
                Close
              </button>
            </div>
          </div>
        </div>
      )}

      {/* Delete Project Confirmation Modal */}
      {showDeleteConfirm && (
        <div className="fixed inset-0 bg-black bg-opacity-50 flex items-center justify-center z-50 p-4">
          <div className="bg-white rounded-xl p-6 w-full max-w-md">
            <div className="flex items-center space-x-3 mb-4">
              <div className="w-10 h-10 bg-red-100 rounded-full flex items-center justify-center">
                <Trash2 className="w-5 h-5 text-red-600" />
              </div>
              <div>
                <h3 className="text-lg font-semibold text-gray-900">Delete Project</h3>
                <p className="text-sm text-gray-600">This action cannot be undone</p>
              </div>
            </div>

            <div className="mb-6">
              <p className="text-gray-700 mb-3">
                Are you sure you want to delete <strong>"{project.name}"</strong>?
              </p>
              <p className="text-gray-700">
                This will permanently remove:
              </p>
              <ul className="mt-2 text-sm text-gray-600 space-y-1">
                <li>• All {project.documentCount} uploaded document{project.documentCount !== 1 ? 's' : ''}</li>
                <li>• Contract analysis results</li>
                <li>• Project metadata and settings</li>
              </ul>
            </div>

            <div className="flex space-x-3">
              <button
                onClick={() => setShowDeleteConfirm(false)}
                className="flex-1 px-4 py-2 border border-gray-300 text-gray-700 rounded-lg hover:bg-gray-50 transition-colors font-medium"
              >
                Cancel
              </button>
              <button
                onClick={handleDeleteProject}
                disabled={isDeleting}
                className="flex-1 px-4 py-2 bg-red-600 text-white rounded-lg hover:bg-red-700 transition-colors font-medium disabled:opacity-50 disabled:cursor-not-allowed"
              >
                {isDeleting ? 'Deleting...' : 'Delete Project'}
              </button>
            </div>
          </div>
        </div>
      )}

      {/* Delete Document Confirmation Modal */}
      {documentToDelete && (
        <div className="fixed inset-0 bg-black bg-opacity-50 flex items-center justify-center z-50 p-4">
          <div className="bg-white rounded-xl p-6 w-full max-w-md">
            <div className="flex items-center space-x-3 mb-4">
              <div className="w-10 h-10 bg-red-100 rounded-full flex items-center justify-center">
                <Trash2 className="w-5 h-5 text-red-600" />
              </div>
              <div>
                <h3 className="text-lg font-semibold text-gray-900">Delete Document</h3>
                <p className="text-sm text-gray-600">This action cannot be undone</p>
              </div>
            </div>

            <div className="mb-6">
              <p className="text-gray-700 mb-3">
                Are you sure you want to delete this document?
              </p>
              <p className="text-gray-700">
                This will permanently remove:
              </p>
              <ul className="mt-2 text-sm text-gray-600 space-y-1">
                <li>• The document file from storage</li>
                <li>• All extracted text and analysis data</li>
                <li>• Document classification information</li>
              </ul>
            </div>

            <div className="flex space-x-3">
              <button
                onClick={() => setDocumentToDelete(null)}
                className="flex-1 px-4 py-2 border border-gray-300 text-gray-700 rounded-lg hover:bg-gray-50 transition-colors font-medium"
              >
                Cancel
              </button>
              <button
                onClick={() => handleDeleteDocument(documentToDelete)}
                disabled={deletingDocuments.has(documentToDelete)}
                className="flex-1 px-4 py-2 bg-red-600 text-white rounded-lg hover:bg-red-700 transition-colors font-medium disabled:opacity-50 disabled:cursor-not-allowed"
              >
                {deletingDocuments.has(documentToDelete) ? 'Deleting...' : 'Delete Document'}
              </button>
            </div>
          </div>
        </div>
      )}
    </div>
  );
};

export default ContractProjectDetailTabbed;<|MERGE_RESOLUTION|>--- conflicted
+++ resolved
@@ -121,13 +121,8 @@
     extractionError?: string | null;
   } | null>(null);
 
-<<<<<<< HEAD
   const { documents, deleteDocument, refetch: refetchDocuments } = useDocuments(project.id);
   const { deleteProject, refetch: refetchProjects } = useProjects();
-=======
-  const { documents, refetch: refetchDocuments } = useDocuments(project.id);
-  const { deleteProject } = useProjects();
->>>>>>> 71e66504
   const {
     mergeResult,
     isMerging,
@@ -208,7 +203,14 @@
     setExpandedDiffs(newExpanded);
   };
 
-<<<<<<< HEAD
+  const getRoleColor = (role: string) => {
+    switch (role) {
+      case 'amendment': return 'bg-blue-100 text-blue-800 border-blue-200';
+      case 'ancillary': return 'bg-purple-100 text-purple-800 border-purple-200';
+      default: return 'bg-gray-100 text-gray-800 border-gray-200';
+    }
+  };
+
   const handleDeleteProject = async () => {
     try {
       setIsDeleting(true);
@@ -260,16 +262,6 @@
     setShowDocumentText(true);
   };
 
-=======
-  const getRoleColor = (role: string) => {
-    switch (role) {
-      case 'amendment': return 'bg-blue-100 text-blue-800 border-blue-200';
-      case 'ancillary': return 'bg-purple-100 text-purple-800 border-purple-200';
-      default: return 'bg-gray-100 text-gray-800 border-gray-200';
-    }
-  };
-
->>>>>>> 71e66504
   // Use real data from OpenAI API if available, otherwise return empty/zero values
   const getRealOrMockStats = () => {
     if (mergeResult) {
@@ -439,7 +431,6 @@
       toast.success('Documents processed successfully');
     } catch (error) {
       console.error('Failed to process documents:', error);
-      toast.error('Failed to process documents');
     }
   };
 
