--- conflicted
+++ resolved
@@ -651,12 +651,8 @@
         .eq('status', 'active');
 
       if (projectError) {
-<<<<<<< HEAD
-        this.handleDatabaseError(projectError, 'fetching user project stats');
-=======
         console.error('Error getting project count:', projectError);
         return { projectCount: 0, documentCount: 0 };
->>>>>>> 71e66504
       }
 
       // First get the project IDs for the user
@@ -667,12 +663,8 @@
         .eq('status', 'active');
 
       if (projectsError) {
-<<<<<<< HEAD
-        this.handleDatabaseError(projectsError, 'fetching user projects for stats');
-=======
         console.error('Error getting project IDs:', projectsError);
         return { projectCount: projectCount || 0, documentCount: 0 };
->>>>>>> 71e66504
       }
 
       // Extract project IDs into an array
@@ -687,12 +679,8 @@
           .in('project_id', projectIds);
 
         if (documentError) {
-<<<<<<< HEAD
           console.error('Error getting document count for stats:', documentError);
           // Don't throw error, just use 0 count
-=======
-          console.error('Error getting document count:', documentError);
->>>>>>> 71e66504
         } else {
           documentCount = count || 0;
         }
@@ -703,16 +691,12 @@
         documentCount: documentCount
       };
     } catch (error) {
-<<<<<<< HEAD
-      this.handleDatabaseError(error, 'fetching user statistics');
-=======
       console.error('Error in getUserStats:', error);
       // Return default values in case of error
       return {
         projectCount: 0,
         documentCount: 0
       };
->>>>>>> 71e66504
     }
   }
 }